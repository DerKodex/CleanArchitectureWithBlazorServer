--- conflicted
+++ resolved
@@ -28,11 +28,7 @@
         {
             var addcommand = new AddEditKeyValueCommand()
             {
-<<<<<<< HEAD
-                Name =  Blazor.Domain.Picklist.Brand,
-=======
                 Name =  Picklist.Brand,
->>>>>>> df25c11c
                 Text= "Word",
                 Value = "Word",
                 Description = "For Test"
