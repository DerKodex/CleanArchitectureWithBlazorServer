// Licensed to the .NET Foundation under one or more agreements.
// The .NET Foundation licenses this file to you under the MIT license.

namespace CleanArchitecture.Blazor.Infrastructure.Extensions;

public static class ClaimsPrincipalExtensions
{
    public static string GetEmail(this ClaimsPrincipal claimsPrincipal)
        => claimsPrincipal.FindFirstValue(ClaimTypes.Email) ?? "";
<<<<<<< HEAD


    public static string GetPhoneNumber(this ClaimsPrincipal claimsPrincipal)
        => claimsPrincipal.FindFirstValue(ClaimTypes.MobilePhone)??"";

=======
    public static string GetPhoneNumber(this ClaimsPrincipal claimsPrincipal)
        => claimsPrincipal.FindFirstValue(ClaimTypes.MobilePhone)??"";
>>>>>>> df25c11c
    public static string GetUserId(this ClaimsPrincipal claimsPrincipal)
       => claimsPrincipal.FindFirstValue(ClaimTypes.NameIdentifier) ?? "";
    public static string GetUserName(this ClaimsPrincipal claimsPrincipal)
       => claimsPrincipal.FindFirstValue(ClaimTypes.Name) ?? "";
    public static string GetProvider(this ClaimsPrincipal claimsPrincipal)
      => claimsPrincipal.FindFirstValue(ApplicationClaimTypes.Provider) ?? "";
    public static string GetDisplayName(this ClaimsPrincipal claimsPrincipal)
         => claimsPrincipal.FindFirstValue(ClaimTypes.GivenName) ?? "";
    public static string GetProfilePictureDataUrl(this ClaimsPrincipal claimsPrincipal)
<<<<<<< HEAD
        => claimsPrincipal.FindFirstValue(ApplicationClaimTypes.ProfilePictureDataUrl) ?? "";
    public static string GetTenantName(this ClaimsPrincipal claimsPrincipal)
=======
        => claimsPrincipal.FindFirstValue(ApplicationClaimTypes.ProfilePictureDataUrl)?? "";
    public static string GetSuperiorName(this ClaimsPrincipal claimsPrincipal)
        => claimsPrincipal.FindFirstValue(ApplicationClaimTypes.SuperiorName)?? "";
    public static string GetSuperiorId(this ClaimsPrincipal claimsPrincipal)
        => claimsPrincipal.FindFirstValue(ApplicationClaimTypes.SuperiorId)?? "";
   public static string GetTenantName(this ClaimsPrincipal claimsPrincipal)
>>>>>>> df25c11c
        => claimsPrincipal.FindFirstValue(ApplicationClaimTypes.TenantName) ?? "";
    public static string GetTenantId(this ClaimsPrincipal claimsPrincipal)
        => claimsPrincipal.FindFirstValue(ApplicationClaimTypes.TenantId) ?? "";
    public static bool GetStatus(this ClaimsPrincipal claimsPrincipal)
       => Convert.ToBoolean(claimsPrincipal.FindFirstValue(ApplicationClaimTypes.Status));
    public static string GetAssignRoles(this ClaimsPrincipal claimsPrincipal)
        => claimsPrincipal.FindFirstValue(ApplicationClaimTypes.AssignRoles)??"";
    public static string[] GetRoles(this ClaimsPrincipal claimsPrincipal)
        => claimsPrincipal.Claims.Where(x => x.Type == ClaimTypes.Role).Select(x => x.Value).ToArray();
}
<|MERGE_RESOLUTION|>--- conflicted
+++ resolved
@@ -7,16 +7,8 @@
 {
     public static string GetEmail(this ClaimsPrincipal claimsPrincipal)
         => claimsPrincipal.FindFirstValue(ClaimTypes.Email) ?? "";
-<<<<<<< HEAD
-
-
     public static string GetPhoneNumber(this ClaimsPrincipal claimsPrincipal)
         => claimsPrincipal.FindFirstValue(ClaimTypes.MobilePhone)??"";
-
-=======
-    public static string GetPhoneNumber(this ClaimsPrincipal claimsPrincipal)
-        => claimsPrincipal.FindFirstValue(ClaimTypes.MobilePhone)??"";
->>>>>>> df25c11c
     public static string GetUserId(this ClaimsPrincipal claimsPrincipal)
        => claimsPrincipal.FindFirstValue(ClaimTypes.NameIdentifier) ?? "";
     public static string GetUserName(this ClaimsPrincipal claimsPrincipal)
@@ -26,17 +18,12 @@
     public static string GetDisplayName(this ClaimsPrincipal claimsPrincipal)
          => claimsPrincipal.FindFirstValue(ClaimTypes.GivenName) ?? "";
     public static string GetProfilePictureDataUrl(this ClaimsPrincipal claimsPrincipal)
-<<<<<<< HEAD
-        => claimsPrincipal.FindFirstValue(ApplicationClaimTypes.ProfilePictureDataUrl) ?? "";
-    public static string GetTenantName(this ClaimsPrincipal claimsPrincipal)
-=======
         => claimsPrincipal.FindFirstValue(ApplicationClaimTypes.ProfilePictureDataUrl)?? "";
     public static string GetSuperiorName(this ClaimsPrincipal claimsPrincipal)
         => claimsPrincipal.FindFirstValue(ApplicationClaimTypes.SuperiorName)?? "";
     public static string GetSuperiorId(this ClaimsPrincipal claimsPrincipal)
         => claimsPrincipal.FindFirstValue(ApplicationClaimTypes.SuperiorId)?? "";
    public static string GetTenantName(this ClaimsPrincipal claimsPrincipal)
->>>>>>> df25c11c
         => claimsPrincipal.FindFirstValue(ApplicationClaimTypes.TenantName) ?? "";
     public static string GetTenantId(this ClaimsPrincipal claimsPrincipal)
         => claimsPrincipal.FindFirstValue(ApplicationClaimTypes.TenantId) ?? "";
