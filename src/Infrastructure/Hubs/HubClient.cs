using CleanArchitecture.Blazor.Infrastructure.Constants;
using CleanArchitecture.Blazor.Infrastructure.Extensions;
using Microsoft.AspNetCore.Components;
using Microsoft.AspNetCore.Http.Connections;
using Microsoft.AspNetCore.SignalR.Client;

namespace CleanArchitecture.Blazor.Infrastructure.Hubs;
public class HubClient : IAsyncDisposable
{
    private HubConnection _hubConnection;
    private string _hubUrl = String.Empty;
    private string _userId = String.Empty;
    private readonly NavigationManager _navigationManager;
    private readonly ICurrentUserService _currentUserService;
    private bool _started = false;
    private bool _isDisposed;
    public HubClient(NavigationManager navigationManager,
        ICurrentUserService currentUserService
)
    {
        _navigationManager = navigationManager;
        _currentUserService = currentUserService;
        _userId = _currentUserService.UserId;
        _hubUrl = _navigationManager.BaseUri.TrimEnd('/') + SignalR.HubUrl;
        _hubConnection = new HubConnectionBuilder()
              .WithUrl(_hubUrl, options => options.Transports = HttpTransportType.WebSockets)
              .Build();
        _hubConnection.ServerTimeout = TimeSpan.FromSeconds(30);
        _hubConnection.On<string>(SignalR.OnConnect, (userId) =>
        {
            Login?.Invoke(this, userId);
        });

        _hubConnection.On<string>(SignalR.OnDisconnect, (userId) =>
        {
            Logout?.Invoke(this, userId);
        });
        _hubConnection.On<string>(SignalR.SendNotification, (message) =>
        {
            NotificationReceived?.Invoke(this, message);
        });
        _hubConnection.On<string, string>(SignalR.SendMessage, (userId, message) =>
        {
            HandleReceiveMessage(userId, message);
        });
        _hubConnection.On<string>(SignalR.JobCompleted, (message) =>
        {
            JobCompleted?.Invoke(this, message);
        });
        _hubConnection.On<string>(SignalR.JobStart, (message) =>
        {
            JobStarted?.Invoke(this, message);
        });
    }
    public async Task StartAsync(CancellationToken cancellation = default)
    {
        if (_hubConnection.State != HubConnectionState.Disconnected)
            throw new ApplicationException("Connection is in progress or has already been established");
        if (_started) return;
        _started = true;
<<<<<<< HEAD
        await _hubConnection.StartAsync(cancellation).ConfigureAwait(false);
=======
        await _hubConnection.StartAsync(cancellation);
>>>>>>> df25c11c
        await _hubConnection.SendAsync(SignalR.OnConnect, _userId);

    }


    private void HandleReceiveMessage(string userId, string message)
    {
        // raise an event to subscribers
        MessageReceived?.Invoke(this, new MessageReceivedEventArgs(userId, message));
    }
    public async Task StopAsync()
    {

        if (_started && _hubConnection is not null)
        {
            // disconnect the client
            await _hubConnection.StopAsync();
            // There is a bug in the mono/SignalR client that does not
            // close connections even after stop/dispose
            // see https://github.com/mono/mono/issues/18628
            // this means the demo won't show "xxx left the chat" since 
            // the connections are left open
            await _hubConnection.DisposeAsync();
            _started = false;
        }
    }
    public async Task SendAsync(string message)
    {
        await _hubConnection.SendAsync(SignalR.SendMessage, _userId, message);
    }
    public async Task NotifyAsync(string message)
    {
        await _hubConnection.SendAsync(SignalR.SendNotification, message);
    }
    public async ValueTask DisposeAsync()
    {
        if (_isDisposed) return;
        _isDisposed = true;
        await StopAsync();
    }



    public event EventHandler<string>? Login;
    public event EventHandler<string>? JobStarted;
    public event EventHandler<string>? JobCompleted;
    public event EventHandler<string>? Logout;
    public event EventHandler<string>? NotificationReceived;
    public event MessageReceivedEventHandler? MessageReceived;
    public delegate Task MessageReceivedEventHandler(object sender, MessageReceivedEventArgs e);

    public class MessageReceivedEventArgs : EventArgs
    {
        public MessageReceivedEventArgs(string userId, string message)
        {
            UserId = userId;
            Message = message;
        }
        public string UserId { get; set; }
        public string Message { get; set; }
    }
}<|MERGE_RESOLUTION|>--- conflicted
+++ resolved
@@ -58,11 +58,7 @@
             throw new ApplicationException("Connection is in progress or has already been established");
         if (_started) return;
         _started = true;
-<<<<<<< HEAD
-        await _hubConnection.StartAsync(cancellation).ConfigureAwait(false);
-=======
         await _hubConnection.StartAsync(cancellation);
->>>>>>> df25c11c
         await _hubConnection.SendAsync(SignalR.OnConnect, _userId);
 
     }
