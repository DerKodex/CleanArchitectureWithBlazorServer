--- conflicted
+++ resolved
@@ -42,28 +42,18 @@
 </LoadingScreen>
 
 @code{
-<<<<<<< HEAD
-    [Inject] private LayoutService LayoutService { get; set; }
-    private string transitionClass = string.Empty; 
-=======
 
     [Inject]
     private LayoutService LayoutService { get; set; }
 
     private string _transitionClass = "loadScreen-initial-hidden";
->>>>>>> cc32cbac
     private bool _isLoaded = true;
 
     protected override async Task OnInitializedAsync()
     {
-        transitionClass = Settings.EnableLoadingScreen ? "loadScreen-initial-hidden" : string.Empty;
         LayoutService.SetBaseTheme(Theme.Theme.ApplicationTheme());
         await LayoutService.ApplyUserPreferences(true);
-
-        if (Settings.EnableLoadingTransitionScreen)
-        {
-            NavManager.LocationChanged += HandleLocationChanged;
-        }
+        NavManager.LocationChanged += HandleLocationChanged;
     }
 
     protected override async Task OnAfterRenderAsync(bool firstRender)
@@ -77,7 +67,8 @@
                 StateHasChanged();
 
                 await Task.Delay(Settings.LoadingScreenDuration >= 0 ? Settings.LoadingScreenDuration : 2000);
-                
+
+                //transitionClass = "loadScreen-fade-in";
                 _isLoaded = true;
                 StateHasChanged();
             }
@@ -86,28 +77,14 @@
 
     private async void HandleLocationChanged(object sender, LocationChangedEventArgs e)
     {
-<<<<<<< HEAD
-        if (Settings.EnableLoadingTransitionScreen)
-        {
-            transitionClass = "";
-=======
         if (!Settings.EnableLoadingScreen) return;
         
         //transitionClass = "loadScreen-fade-out";
         _transitionClass = "";
->>>>>>> cc32cbac
 
         _isLoaded = false;
         StateHasChanged();
 
-<<<<<<< HEAD
-            await Task.Delay(Settings.LoadingTransitionScreenDuration >= 0 ? Settings.LoadingTransitionScreenDuration : 600);
-
-            _isLoaded = true;
-            StateHasChanged();
-        }
-    }
-=======
         await Task.Delay(600);
 
         //transitionClass = "loadScreen-fade-in";
@@ -120,5 +97,4 @@
         NavManager.LocationChanged -= HandleLocationChanged;
     }
 
->>>>>>> cc32cbac
 }