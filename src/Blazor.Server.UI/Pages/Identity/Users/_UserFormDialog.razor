--- conflicted
+++ resolved
@@ -17,10 +17,7 @@
     MudDialogInstance MudDialog { get; set; } = default!;
     [Parameter]
     public UserDto model { get; set; } = default!;
-<<<<<<< HEAD
-=======
 
->>>>>>> df25c11c
     protected async Task Submit() {
         await  _userForm!.Submit();
     }
