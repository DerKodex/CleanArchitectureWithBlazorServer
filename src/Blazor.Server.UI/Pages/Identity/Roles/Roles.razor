--- conflicted
+++ resolved
@@ -124,11 +124,7 @@
             </ColGroup>
             <HeaderContent>
                 <MudTh>@ConstantString.ACTIONS</MudTh>
-<<<<<<< HEAD
-                <MudTh><MudTableSortLabel T="RoleDto" SortLabel="Name">(x=>x.Name!)">@L["Name"]</MudTableSortLabel></MudTh>
-=======
                 <MudTh><MudTableSortLabel T="RoleDto" SortLabel="Name">@L["Name"]</MudTableSortLabel></MudTh>
->>>>>>> df25c11c
             </HeaderContent>
             <RowTemplate>
                 <MudTd DataLabel="@ConstantString.ACTIONS">
@@ -440,13 +436,9 @@
                 if (!deleteresult.Succeeded)
                 {
                     Snackbar.Add($"{string.Join(",", (deleteresult.Errors.Select(x => x.Description).ToArray()))}", MudBlazor.Severity.Error);
-<<<<<<< HEAD
-                }
-=======
                     return;
                 }
 
->>>>>>> df25c11c
             }
             Snackbar.Add($"{ConstantString.DELETESUCCESS}", MudBlazor.Severity.Info);
             await OnRefresh();
