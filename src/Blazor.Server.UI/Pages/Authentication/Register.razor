@page "/pages/authentication/register"
@using System.Text.RegularExpressions
@using CleanArchitecture.Blazor.Application.Common.Security
@using FluentEmail.Core
@using FluentEmail.Core.Models
@using Microsoft.AspNetCore.Identity
@using System.ComponentModel.DataAnnotations
@using System.Security.Claims
@using FluentValidation;
@inject IStringLocalizer<Register> L
@attribute [AllowAnonymous]
@inherits OwningComponentBase
<PageTitle>@Title</PageTitle>
<AuthorizeView>
    <NotAuthorized Context="Auth">
        <MudForm Model="@_model" @ref="@_form" Validation="@(_registerValidator.ValidateValue)">
            <MudText Typo="Typo.h4" GutterBottom="true">@L["Sign Up"]</MudText>
            <MudText>@L["have an account?"] <MudLink Href="/pages/authentication/login">@L["Sign In"]</MudLink></MudText>

            <MudTextField T="string"
                          Immediate="true"
                          Label="@L["User Name"]"
                          @bind-Value="_model.UserName"
                          For="@(() => _model.UserName)"
                          Variant="Variant.Outlined"
                          Required="true"
                          RequiredError="@L["user name is required!"]"
                          Class="my-4"></MudTextField>

            <MudTextField T="string"
                          Immediate="true"
                          Label="@L["E-mail"]"
                          @bind-Value="_model.Email"
                          For="@(() => _model.Email)"
                          Required="true"
                          RequiredError="@L["e-mail is required!"]"
                          Variant="Variant.Outlined"></MudTextField>

            <MudPasswordField Immediate="true"
                          Label="@L["Password"]"
                          @bind-Value="_model.Password"
                          For="@(() => _model.Password)"
                          PasswordMode="true"
                          Variant="Variant.Outlined"
                          Required="true"
                          RequiredError="@L["password is required!"]"
                          Class="mt-4" />
            <MudPasswordField Immediate="true"
                          Label="@L["Confirm Password"]"
                          @bind-Value="_model.ConfirmPassword"
                          For="@(() => _model.ConfirmPassword)"
                          Variant="Variant.Outlined"
                              PasswordMode="true"
                          Required="true"
                          RequiredError="@L["password is required!"]"
                         Class="mt-4" />

            <MudCheckBox For="@(() => _model.AgreeToTerms)" @bind-Checked="@_model.AgreeToTerms" Label="@L["I agree to the terms and privacy"]" Color="Color.Primary" Class="ml-n1 my-3"></MudCheckBox>

            <MudButton Variant="Variant.Filled"
                       Color="Color.Primary"
                       Disabled="@(!_model.AgreeToTerms || _loading)"
                       Size="Size.Large"
                       OnClick="@(async () => await Submit())"
                       FullWidth="true">
                @if (_loading)
                {
                    <MudProgressCircular Class="ms-n1" Size="Size.Small" Indeterminate="true" />
                    <MudText Class="ms-2"> @ConstantString.LOADING</MudText>
                }
                else
                {
                    <MudText>@L["Register"]</MudText>
                }
            </MudButton>
        </MudForm>
    </NotAuthorized>
    <Authorized>
        <RedirectToHome></RedirectToHome>
        <MudAlert Severity="MudBlazor.Severity.Info" Class="mt-8 mud-width-full" Style="max-width:500px;">@L["You are already logged in."]</MudAlert>
    </Authorized>
</AuthorizeView>


@code {
    public string Title = "Sign Up";
    [Inject] private NavigationManager _navigation { get; set; } = default!;
    private UserManager<ApplicationUser> _userManager { get; set; } = default!;
    MudForm? _form;
    bool _loading;
    RegisterFormModel _model = new();
    [Inject] private RegisterFormModelFluentValidator _registerValidator { get; set; } = default!;
    [Inject]
    private IFluentEmail _fluentEmail { get; set; } = null!;

    protected override Task OnInitializedAsync()
    {
        _userManager = ScopedServices.GetRequiredService<UserManager<ApplicationUser>>();
        return base.OnInitializedAsync();
    }
    private async Task Submit()
    {
        try
        {
            _loading = true;
              await _form!.Validate();
                if (_form!.IsValid)
                {
                    var user = new ApplicationUser()
                    {
                        UserName = _model.UserName,
                        Email = _model.Email
                    };
                    var result = await _userManager.CreateAsync(user, _model.Password!);
                    if (result.Succeeded)
                    {
<<<<<<< HEAD
                        var assignResult= await _userManager.AddToRoleAsync(user, RoleNameConstants.Basic);
                        if (assignResult.Succeeded )
=======
                        var assignResult= await _userManager.AddToRoleAsync(user, RoleName.Basic);
                        if (assignResult.Succeeded && !string.IsNullOrEmpty(user.Email) && !string.IsNullOrEmpty(user.UserName))
>>>>>>> df25c11c
                        {
                            var response= await sendWelcome(user.Email!, user.UserName!);
                            if (response.Successful == false)
                            {
                                Snackbar.Add(string.Format(L["{0}"],response.ErrorMessages.FirstOrDefault()), MudBlazor.Severity.Warning);
                            }
                            Snackbar.Add(L["Register successfully!"], MudBlazor.Severity.Info);
                            _navigation.NavigateTo("/");
                        }
                        else
                        {
                            Snackbar.Add($"{string.Join(",", result.Errors.Select(x => x.Description))}", MudBlazor.Severity.Error);
                        }
                    }
                    else
                    {
                        Snackbar.Add($"{string.Join(",", result.Errors.Select(x => x.Description))}", MudBlazor.Severity.Error);
                    }
                }
            
        }
        finally
        {
            _loading = false;
        }
    }

    private Task<SendResponse> sendWelcome(string toemail, string userName)
    {

        var subject =string.Format(L["Welcome to {0}"],Settings.AppName);
        var template = Path.Combine(Directory.GetCurrentDirectory(), "Resources", "EmailTemplates" ,"_welcome.txt");
        return _fluentEmail.To(toemail).Subject(subject).UsingTemplateFromFile(template,new { AppName=Settings.AppName,Email=toemail,UserName =userName},true).SendAsync();
    }
}<|MERGE_RESOLUTION|>--- conflicted
+++ resolved
@@ -114,13 +114,8 @@
                     var result = await _userManager.CreateAsync(user, _model.Password!);
                     if (result.Succeeded)
                     {
-<<<<<<< HEAD
-                        var assignResult= await _userManager.AddToRoleAsync(user, RoleNameConstants.Basic);
-                        if (assignResult.Succeeded )
-=======
                         var assignResult= await _userManager.AddToRoleAsync(user, RoleName.Basic);
                         if (assignResult.Succeeded && !string.IsNullOrEmpty(user.Email) && !string.IsNullOrEmpty(user.UserName))
->>>>>>> df25c11c
                         {
                             var response= await sendWelcome(user.Email!, user.UserName!);
                             if (response.Successful == false)
