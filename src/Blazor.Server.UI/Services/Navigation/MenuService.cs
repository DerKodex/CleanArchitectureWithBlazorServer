using Blazor.Server.UI.Models.SideMenu;
using CleanArchitecture.Blazor.Infrastructure.Constants;
using MudBlazor;

namespace Blazor.Server.UI.Services.Navigation;

public class MenuService : IMenuService
{
    private readonly List<MenuSectionModel> _features = new List<MenuSectionModel>()
    {
        new MenuSectionModel
        {
            Title = "Application",
            SectionItems = new List<MenuSectionItemModel>
            {
                new()
                {
                    Title = "Home",
                    Icon = Icons.Material.Filled.Home,
                    Href = "/"
                },
                new()
                {
                    Title = "E-Commerce",
                    Icon = Icons.Material.Filled.ShoppingCart,
                    PageStatus = PageStatus.Completed,
                    IsParent = true,
                    MenuItems = new List<MenuSectionSubItemModel>
                    {
                        new(){
                             Title = "Products",
                             Href = "/pages/products",
                             PageStatus = PageStatus.Completed,
                        },
                        new(){
                             Title = "Documents",
                             Href = "/pages/documents",
                             PageStatus = PageStatus.Completed,
                        }
                    }
                },
                new()
                {
                    Title = "Analytics",
<<<<<<< HEAD
                    Roles=new string[]{ RoleNameConstants.Administrator, RoleNameConstants.Users },
=======
                    Roles=new string[]{ RoleName.Administrator, RoleName.Users },
>>>>>>> df25c11c
                    Icon = Icons.Material.Filled.Analytics,
                    Href = "/analytics",
                    PageStatus = PageStatus.ComingSoon
                },
                new()
                {
                    Title = "Banking",
<<<<<<< HEAD
                    Roles=new string[]{ RoleNameConstants.Administrator,RoleNameConstants.Users },
=======
                    Roles=new string[]{ RoleName.Administrator,RoleName.Users },
>>>>>>> df25c11c
                    Icon = Icons.Material.Filled.Money,
                    Href = "/banking",
                    PageStatus = PageStatus.ComingSoon
                },
                new()
                {
                    Title = "Booking",
<<<<<<< HEAD
                    Roles=new string[]{ RoleNameConstants.Administrator,RoleNameConstants.Users },
=======
                    Roles=new string[]{ RoleName.Administrator,RoleName.Users },
>>>>>>> df25c11c
                    Icon = Icons.Material.Filled.CalendarToday,
                    Href = "/booking",
                    PageStatus = PageStatus.ComingSoon
                }
            }
        },

        new MenuSectionModel
        {
            Title = "MANAGEMENT",
<<<<<<< HEAD
            Roles=new string[]{ RoleNameConstants.Administrator },
=======
            Roles=new string[]{ RoleName.Administrator },
>>>>>>> df25c11c
            SectionItems = new List<MenuSectionItemModel>
            {
                new()
                {
                    IsParent = true,
                    Title = "Authorization",
                    Icon = Icons.Material.Filled.ManageAccounts,
                    MenuItems = new List<MenuSectionSubItemModel>
                    {
                        new()
                        {
                            Title = "Multi-Tenant",
                            Href = "/system/tenants",
                            PageStatus = PageStatus.Completed
                        },
                        new()
                        {
                            Title = "Users",
                            Href = "/identity/users",
                            PageStatus = PageStatus.Completed
                        },
                        new()
                        {
                            Title = "Roles",
                            Href = "/identity/roles",
                            PageStatus = PageStatus.Completed
                        },
                        new()
                        {
                            Title = "Profile",
                            Href = "/user/profile",
                            PageStatus = PageStatus.Completed
                        }

                    }
                },
                new()
                {
                    IsParent = true,
                    Title = "System",
                    Icon = Icons.Material.Filled.Devices,
                    MenuItems = new List<MenuSectionSubItemModel>
                    {   new()
                        {
                            Title = "Picklist",
                            Href = "/system/picklist",
                            PageStatus = PageStatus.Completed
                        },
                        new()
                        {
                            Title = "Audit Trails",
                            Href = "/system/audittrails",
                            PageStatus = PageStatus.Completed
                        },
                        new()
                        {
                            Title = "Log",
                            Href = "/system/logs",
                            PageStatus = PageStatus.Completed
                        },
                        new()
                        {
                            Title = "Jobs",
                            Href = "/jobs",
<<<<<<< HEAD
                            PageStatus = PageStatus.ComingSoon,
                            Target="_blank"

=======
                            PageStatus = PageStatus.Completed,
                            Target="_blank"
>>>>>>> df25c11c
                        }
                    }
                }

            }
        }
    };

    public IEnumerable<MenuSectionModel> Features => _features;
}<|MERGE_RESOLUTION|>--- conflicted
+++ resolved
@@ -42,11 +42,7 @@
                 new()
                 {
                     Title = "Analytics",
-<<<<<<< HEAD
-                    Roles=new string[]{ RoleNameConstants.Administrator, RoleNameConstants.Users },
-=======
                     Roles=new string[]{ RoleName.Administrator, RoleName.Users },
->>>>>>> df25c11c
                     Icon = Icons.Material.Filled.Analytics,
                     Href = "/analytics",
                     PageStatus = PageStatus.ComingSoon
@@ -54,11 +50,7 @@
                 new()
                 {
                     Title = "Banking",
-<<<<<<< HEAD
-                    Roles=new string[]{ RoleNameConstants.Administrator,RoleNameConstants.Users },
-=======
                     Roles=new string[]{ RoleName.Administrator,RoleName.Users },
->>>>>>> df25c11c
                     Icon = Icons.Material.Filled.Money,
                     Href = "/banking",
                     PageStatus = PageStatus.ComingSoon
@@ -66,11 +58,7 @@
                 new()
                 {
                     Title = "Booking",
-<<<<<<< HEAD
-                    Roles=new string[]{ RoleNameConstants.Administrator,RoleNameConstants.Users },
-=======
                     Roles=new string[]{ RoleName.Administrator,RoleName.Users },
->>>>>>> df25c11c
                     Icon = Icons.Material.Filled.CalendarToday,
                     Href = "/booking",
                     PageStatus = PageStatus.ComingSoon
@@ -81,11 +69,7 @@
         new MenuSectionModel
         {
             Title = "MANAGEMENT",
-<<<<<<< HEAD
-            Roles=new string[]{ RoleNameConstants.Administrator },
-=======
             Roles=new string[]{ RoleName.Administrator },
->>>>>>> df25c11c
             SectionItems = new List<MenuSectionItemModel>
             {
                 new()
@@ -150,14 +134,8 @@
                         {
                             Title = "Jobs",
                             Href = "/jobs",
-<<<<<<< HEAD
-                            PageStatus = PageStatus.ComingSoon,
-                            Target="_blank"
-
-=======
                             PageStatus = PageStatus.Completed,
                             Target="_blank"
->>>>>>> df25c11c
                         }
                     }
                 }
