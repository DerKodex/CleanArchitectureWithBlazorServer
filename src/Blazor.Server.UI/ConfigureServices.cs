using System.Text.Json.Serialization;
using System.Text.Json;
using Blazor.Analytics;
using Blazor.Server.UI.Services;
using Blazor.Server.UI.Services.Navigation;
using Blazor.Server.UI.Services.Notifications;
using BlazorDownloadFile;
using Blazored.LocalStorage;
using CleanArchitecture.Blazor.Infrastructure.Persistence;
using MudBlazor;
using MudBlazor.Services;
using Toolbelt.Blazor.Extensions.DependencyInjection;

namespace Blazor.Server.UI;

public static class ConfigureServices
{
    public static IServiceCollection AddBlazorUIServices(this IServiceCollection services)
    {
        services.AddRazorPages();
        services.AddServerSideBlazor(
            options =>
            {
                options.DetailedErrors = true;
                options.DisconnectedCircuitMaxRetained = 100;
                options.DisconnectedCircuitRetentionPeriod = TimeSpan.FromMinutes(3);
                options.JSInteropDefaultCallTimeout = TimeSpan.FromMinutes(1);
                options.MaxBufferedUnacknowledgedRenderBatches = 10;
            }
            ).AddHubOptions(options =>
            {
                options.ClientTimeoutInterval = TimeSpan.FromSeconds(30);
                options.EnableDetailedErrors = false;
                options.HandshakeTimeout = TimeSpan.FromSeconds(15);
                options.KeepAliveInterval = TimeSpan.FromSeconds(15);
                options.MaximumParallelInvocationsPerClient = 1;
                options.MaximumReceiveMessageSize = 32 * 1024;
                options.StreamBufferCapacity = 10;
            })
            .AddCircuitOptions(option => { option.DetailedErrors = true; });
        services.AddMudBlazorDialog();
        services.AddHotKeys();
        services.AddBlazoredLocalStorage(config =>
        {
            config.JsonSerializerOptions.DictionaryKeyPolicy = JsonNamingPolicy.CamelCase;
            config.JsonSerializerOptions.DefaultIgnoreCondition = JsonIgnoreCondition.WhenWritingNull;
            config.JsonSerializerOptions.IgnoreReadOnlyProperties = true;
            config.JsonSerializerOptions.PropertyNameCaseInsensitive = true;
            config.JsonSerializerOptions.PropertyNamingPolicy = JsonNamingPolicy.CamelCase;
            config.JsonSerializerOptions.ReadCommentHandling = JsonCommentHandling.Skip;
            config.JsonSerializerOptions.WriteIndented = false;
        });
        services.AddMudServices(config =>
        {
            config.SnackbarConfiguration.PositionClass = Defaults.Classes.Position.BottomRight;
            config.SnackbarConfiguration.PreventDuplicates = false;
            config.SnackbarConfiguration.NewestOnTop = true;
            config.SnackbarConfiguration.ShowCloseIcon = true;
            config.SnackbarConfiguration.VisibleStateDuration = 4000;
            config.SnackbarConfiguration.HideTransitionDuration = 500;
            config.SnackbarConfiguration.ShowTransitionDuration = 500;
            config.SnackbarConfiguration.SnackbarVariant = Variant.Filled;
        });
  


        services.AddScoped<LayoutService>();
        services.AddBlazorDownloadFile();
        services.AddScoped<IUserPreferencesService, UserPreferencesService>();
        services.AddScoped<IMenuService, MenuService>();
        services.AddScoped<INotificationService, InMemoryNotificationService>();
        services.AddGoogleAnalytics("G-PRYNCB61NV");
<<<<<<< HEAD
        services.AddHealthChecks();   
=======
        services.AddHealthChecks();
>>>>>>> df25c11c
        return services;
    }
}<|MERGE_RESOLUTION|>--- conflicted
+++ resolved
@@ -70,11 +70,7 @@
         services.AddScoped<IMenuService, MenuService>();
         services.AddScoped<INotificationService, InMemoryNotificationService>();
         services.AddGoogleAnalytics("G-PRYNCB61NV");
-<<<<<<< HEAD
-        services.AddHealthChecks();   
-=======
         services.AddHealthChecks();
->>>>>>> df25c11c
         return services;
     }
 }