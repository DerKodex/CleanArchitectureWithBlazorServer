<?xml version="1.0" encoding="utf-8"?>
<root>
  <!-- 
    Microsoft ResX Schema 
    
    Version 2.0
    
    The primary goals of this format is to allow a simple XML format 
    that is mostly human readable. The generation and parsing of the 
    various data types are done through the TypeConverter classes 
    associated with the data types.
    
    Example:
    
    ... ado.net/XML headers & schema ...
    <resheader name="resmimetype">text/microsoft-resx</resheader>
    <resheader name="version">2.0</resheader>
    <resheader name="reader">System.Resources.ResXResourceReader, System.Windows.Forms, ...</resheader>
    <resheader name="writer">System.Resources.ResXResourceWriter, System.Windows.Forms, ...</resheader>
    <data name="Name1"><value>this is my long string</value><comment>this is a comment</comment></data>
    <data name="Color1" type="System.Drawing.Color, System.Drawing">Blue</data>
    <data name="Bitmap1" mimetype="application/x-microsoft.net.object.binary.base64">
        <value>[base64 mime encoded serialized .NET Framework object]</value>
    </data>
    <data name="Icon1" type="System.Drawing.Icon, System.Drawing" mimetype="application/x-microsoft.net.object.bytearray.base64">
        <value>[base64 mime encoded string representing a byte array form of the .NET Framework object]</value>
        <comment>This is a comment</comment>
    </data>
                
    There are any number of "resheader" rows that contain simple 
    name/value pairs.
    
    Each data row contains a name, and value. The row also contains a 
    type or mimetype. Type corresponds to a .NET class that support 
    text/value conversion through the TypeConverter architecture. 
    Classes that don't support this are serialized and stored with the 
    mimetype set.
    
    The mimetype is used for serialized objects, and tells the 
    ResXResourceReader how to depersist the object. This is currently not 
    extensible. For a given mimetype the value must be set accordingly:
    
    Note - application/x-microsoft.net.object.binary.base64 is the format 
    that the ResXResourceWriter will generate, however the reader can 
    read any of the formats listed below.
    
    mimetype: application/x-microsoft.net.object.binary.base64
    value   : The object must be serialized with 
            : System.Runtime.Serialization.Formatters.Binary.BinaryFormatter
            : and then encoded with base64 encoding.
    
    mimetype: application/x-microsoft.net.object.soap.base64
    value   : The object must be serialized with 
            : System.Runtime.Serialization.Formatters.Soap.SoapFormatter
            : and then encoded with base64 encoding.

    mimetype: application/x-microsoft.net.object.bytearray.base64
    value   : The object must be serialized into a byte array 
            : using a System.ComponentModel.TypeConverter
            : and then encoded with base64 encoding.
    -->
  <xsd:schema id="root" xmlns="" xmlns:xsd="http://www.w3.org/2001/XMLSchema" xmlns:msdata="urn:schemas-microsoft-com:xml-msdata">
    <xsd:import namespace="http://www.w3.org/XML/1998/namespace" />
    <xsd:element name="root" msdata:IsDataSet="true">
      <xsd:complexType>
        <xsd:choice maxOccurs="unbounded">
          <xsd:element name="metadata">
            <xsd:complexType>
              <xsd:sequence>
                <xsd:element name="value" type="xsd:string" minOccurs="0" />
              </xsd:sequence>
              <xsd:attribute name="name" use="required" type="xsd:string" />
              <xsd:attribute name="type" type="xsd:string" />
              <xsd:attribute name="mimetype" type="xsd:string" />
              <xsd:attribute ref="xml:space" />
            </xsd:complexType>
          </xsd:element>
          <xsd:element name="assembly">
            <xsd:complexType>
              <xsd:attribute name="alias" type="xsd:string" />
              <xsd:attribute name="name" type="xsd:string" />
            </xsd:complexType>
          </xsd:element>
          <xsd:element name="data">
            <xsd:complexType>
              <xsd:sequence>
                <xsd:element name="value" type="xsd:string" minOccurs="0" msdata:Ordinal="1" />
                <xsd:element name="comment" type="xsd:string" minOccurs="0" msdata:Ordinal="2" />
              </xsd:sequence>
              <xsd:attribute name="name" type="xsd:string" use="required" msdata:Ordinal="1" />
              <xsd:attribute name="type" type="xsd:string" msdata:Ordinal="3" />
              <xsd:attribute name="mimetype" type="xsd:string" msdata:Ordinal="4" />
              <xsd:attribute ref="xml:space" />
            </xsd:complexType>
          </xsd:element>
          <xsd:element name="resheader">
            <xsd:complexType>
              <xsd:sequence>
                <xsd:element name="value" type="xsd:string" minOccurs="0" msdata:Ordinal="1" />
              </xsd:sequence>
              <xsd:attribute name="name" type="xsd:string" use="required" />
            </xsd:complexType>
          </xsd:element>
        </xsd:choice>
      </xsd:complexType>
    </xsd:element>
  </xsd:schema>
  <resheader name="resmimetype">
    <value>text/microsoft-resx</value>
  </resheader>
  <resheader name="version">
    <value>2.0</value>
  </resheader>
  <resheader name="reader">
    <value>System.Resources.ResXResourceReader, System.Windows.Forms, Version=4.0.0.0, Culture=neutral, PublicKeyToken=b77a5c561934e089</value>
  </resheader>
  <resheader name="writer">
    <value>System.Resources.ResXResourceWriter, System.Windows.Forms, Version=4.0.0.0, Culture=neutral, PublicKeyToken=b77a5c561934e089</value>
  </resheader>
  <data name="{0} session changed." xml:space="preserve">
    <value>{0} Sitzung geändert.</value>
  </data>
  <data name="Assign Roles" xml:space="preserve">
    <value>Rollen zuweisen</value>
  </data>
  <data name="Click upload a photo." xml:space="preserve">
    <value>Klicken Sie auf Foto hochladen.</value>
  </data>
  <data name="Confirm New Password" xml:space="preserve">
    <value>Neues Passwort bestätigen</value>
  </data>
  <data name="confirm password is required!" xml:space="preserve">
    <value>Passwort bestätigen ist erforderlich!</value>
  </data>
  <data name="Create a new user" xml:space="preserve">
    <value>Neuen Benutzer anlegen</value>
  </data>
  <data name="Edit the user" xml:space="preserve">
    <value>Bearbeiten Sie den Benutzer</value>
  </data>
  <data name="Email" xml:space="preserve">
    <value>E-Mail</value>
  </data>
  <data name="Is Active" xml:space="preserve">
    <value>Ist aktiv</value>
  </data>
  <data name="Lock Status" xml:space="preserve">
    <value>Status sperren</value>
  </data>
  <data name="New Password" xml:space="preserve">
    <value>Neues Passwort</value>
  </data>
  <data name="password is required!" xml:space="preserve">
    <value>Passwort ist erforderlich!</value>
  </data>
  <data name="Phone Number" xml:space="preserve">
    <value>Telefon-Nummer</value>
  </data>
  <data name="Reset password successfully" xml:space="preserve">
    <value>Passwort erfolgreich zurücksetzen</value>
  </data>
  <data name="Rest Password" xml:space="preserve">
    <value>Passwort zurücksetzen</value>
  </data>
  <data name="Search for user name" xml:space="preserve">
    <value>Suche nach Benutzernamen</value>
  </data>
  <data name="Set Active" xml:space="preserve">
    <value>Aktiv setzen</value>
  </data>
  <data name="Set Inactive" xml:space="preserve">
    <value>Inaktiv setzen</value>
  </data>
  <data name="Set Password" xml:space="preserve">
    <value>Passwort festlegen</value>
  </data>
  <data name="Site" xml:space="preserve">
    <value>Website</value>
  </data>
  <data name="User Name" xml:space="preserve">
    <value>Name des Benutzers</value>
  </data>
  <data name="Users" xml:space="preserve">
    <value>Benutzer</value>
  </data>
  <data name="Select Tenant" xml:space="preserve">
    <value>Tentan auswählen</value>
  </data>
  <data name="Tenant Name" xml:space="preserve">
    <value>Tenant Name</value>
  </data>
<<<<<<< HEAD
  <data name="E-mail" xml:space="preserve">
    <value>Email</value>
  </data>
  <data name="Provider" xml:space="preserve">
    <value>Anbieter</value>
  </data>
=======
  <data name="Provider" xml:space="preserve">
    <value>Anbieter</value>
  </data>
  <data name="Superior Name" xml:space="preserve">
    <value>Vorgesetzter Name</value>
  </data>
  <data name="Select Superior" xml:space="preserve">
    <value>Wählen Sie Superior</value>
  </data>
  <data name="E-mail" xml:space="preserve">
    <value>Email</value>
  </data>
>>>>>>> df25c11c
  <data name="Password" xml:space="preserve">
    <value>Passwort</value>
  </data>
  <data name="Status" xml:space="preserve">
    <value>Status</value>
  </data>
  <data name="Confirm Password" xml:space="preserve">
    <value>Passwort bestätigen</value>
  </data>
  <data name="Display Name" xml:space="preserve">
    <value>Anzeigename</value>
  </data>
  <data name="Set Permissions" xml:space="preserve">
    <value>Berechtigungen festlegen</value>
  </data>
  <data name="Reset Password" xml:space="preserve">
    <value>Passwort zurücksetzen</value>
  </data>
</root><|MERGE_RESOLUTION|>--- conflicted
+++ resolved
@@ -189,27 +189,18 @@
   <data name="Tenant Name" xml:space="preserve">
     <value>Tenant Name</value>
   </data>
-<<<<<<< HEAD
+  <data name="Provider" xml:space="preserve">
+    <value>Anbieter</value>
+  </data>
+  <data name="Superior Name" xml:space="preserve">
+    <value>Vorgesetzter Name</value>
+  </data>
+  <data name="Select Superior" xml:space="preserve">
+    <value>Wählen Sie Superior</value>
+  </data>
   <data name="E-mail" xml:space="preserve">
     <value>Email</value>
   </data>
-  <data name="Provider" xml:space="preserve">
-    <value>Anbieter</value>
-  </data>
-=======
-  <data name="Provider" xml:space="preserve">
-    <value>Anbieter</value>
-  </data>
-  <data name="Superior Name" xml:space="preserve">
-    <value>Vorgesetzter Name</value>
-  </data>
-  <data name="Select Superior" xml:space="preserve">
-    <value>Wählen Sie Superior</value>
-  </data>
-  <data name="E-mail" xml:space="preserve">
-    <value>Email</value>
-  </data>
->>>>>>> df25c11c
   <data name="Password" xml:space="preserve">
     <value>Passwort</value>
   </data>
