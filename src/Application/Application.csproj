﻿<Project Sdk="Microsoft.NET.Sdk">
    <PropertyGroup>
        <TargetFramework>net8.0</TargetFramework>
        <RootNamespace>CleanArchitecture.Blazor.Application</RootNamespace>
        <AssemblyName>CleanArchitecture.Blazor.Application</AssemblyName>
        <ImplicitUsings>enable</ImplicitUsings>
        <Nullable>enable</Nullable>
        <LangVersion>default</LangVersion>
    </PropertyGroup>
    <ItemGroup>
<<<<<<< HEAD
        <PackageReference Include="Ardalis.Specification" Version="8.0.0"/>
        <PackageReference Include="Ardalis.Specification.EntityFrameworkCore" Version="8.0.0"/>
        <PackageReference Include="ClosedXML" Version="0.104.0-preview2"/>
        <PackageReference Include="jcamp.FluentEmail.Core" Version="3.7.0"/>
        <PackageReference Include="jcamp.FluentEmail.MailKit" Version="3.7.0"/>
        <PackageReference Include="jcamp.FluentEmail.Razor" Version="3.7.0"/>
        <PackageReference Include="AutoMapper" Version="12.0.1"/>
        <PackageReference Include="AutoMapper.Extensions.Microsoft.DependencyInjection" Version="12.0.1"/>
        <PackageReference Include="FluentValidation" Version="11.8.1"/>
        <PackageReference Include="FluentValidation.DependencyInjectionExtensions" Version="11.8.1"/>
        <PackageReference Include="LazyCache" Version="2.4.0"/>
        <PackageReference Include="LazyCache.AspNetCore" Version="2.4.0"/>
        <PackageReference Include="Microsoft.AspNetCore.Components.Web" Version="8.0.0"/>
        <PackageReference Include="Microsoft.Data.SqlClient" Version="5.2.0-preview3.23201.1"/>
        <PackageReference Include="Microsoft.Extensions.Localization.Abstractions" Version="8.0.0"/>
        <PackageReference Include="System.Linq.Dynamic.Core" Version="1.3.7"/>
        <PackageReference Include="Hangfire.Core" Version="1.8.6"/>
=======
        <PackageReference Include="Ardalis.Specification" Version="8.0.0" />
        <PackageReference Include="Ardalis.Specification.EntityFrameworkCore" Version="8.0.0" />
        <PackageReference Include="ClosedXML" Version="0.104.0-preview2" />
        <PackageReference Include="jcamp.FluentEmail.Core" Version="3.7.0" />
        <PackageReference Include="jcamp.FluentEmail.MailKit" Version="3.7.0" />
        <PackageReference Include="jcamp.FluentEmail.Razor" Version="3.7.0" />
        <PackageReference Include="AutoMapper" Version="12.0.1" />
        <PackageReference Include="AutoMapper.Extensions.Microsoft.DependencyInjection" Version="12.0.1" />
        <PackageReference Include="FluentValidation" Version="11.9.0" />
        <PackageReference Include="FluentValidation.DependencyInjectionExtensions" Version="11.9.0" />
        <PackageReference Include="LazyCache" Version="2.4.0" />
        <PackageReference Include="LazyCache.AspNetCore" Version="2.4.0" />
        <PackageReference Include="Microsoft.AspNetCore.Components.Web" Version="8.0.0" />
        <PackageReference Include="Microsoft.Data.SqlClient" Version="5.2.0-preview3.23201.1" />
        <PackageReference Include="Microsoft.Extensions.Localization.Abstractions" Version="8.0.0" />
        <PackageReference Include="System.Linq.Dynamic.Core" Version="1.3.7" />
        <PackageReference Include="Hangfire.Core" Version="1.8.6" />
>>>>>>> b91a3eaf
    </ItemGroup>
    <ItemGroup>
        <ProjectReference Include="..\Domain\Domain.csproj"/>
    </ItemGroup>
</Project><|MERGE_RESOLUTION|>--- conflicted
+++ resolved
@@ -8,25 +8,6 @@
         <LangVersion>default</LangVersion>
     </PropertyGroup>
     <ItemGroup>
-<<<<<<< HEAD
-        <PackageReference Include="Ardalis.Specification" Version="8.0.0"/>
-        <PackageReference Include="Ardalis.Specification.EntityFrameworkCore" Version="8.0.0"/>
-        <PackageReference Include="ClosedXML" Version="0.104.0-preview2"/>
-        <PackageReference Include="jcamp.FluentEmail.Core" Version="3.7.0"/>
-        <PackageReference Include="jcamp.FluentEmail.MailKit" Version="3.7.0"/>
-        <PackageReference Include="jcamp.FluentEmail.Razor" Version="3.7.0"/>
-        <PackageReference Include="AutoMapper" Version="12.0.1"/>
-        <PackageReference Include="AutoMapper.Extensions.Microsoft.DependencyInjection" Version="12.0.1"/>
-        <PackageReference Include="FluentValidation" Version="11.8.1"/>
-        <PackageReference Include="FluentValidation.DependencyInjectionExtensions" Version="11.8.1"/>
-        <PackageReference Include="LazyCache" Version="2.4.0"/>
-        <PackageReference Include="LazyCache.AspNetCore" Version="2.4.0"/>
-        <PackageReference Include="Microsoft.AspNetCore.Components.Web" Version="8.0.0"/>
-        <PackageReference Include="Microsoft.Data.SqlClient" Version="5.2.0-preview3.23201.1"/>
-        <PackageReference Include="Microsoft.Extensions.Localization.Abstractions" Version="8.0.0"/>
-        <PackageReference Include="System.Linq.Dynamic.Core" Version="1.3.7"/>
-        <PackageReference Include="Hangfire.Core" Version="1.8.6"/>
-=======
         <PackageReference Include="Ardalis.Specification" Version="8.0.0" />
         <PackageReference Include="Ardalis.Specification.EntityFrameworkCore" Version="8.0.0" />
         <PackageReference Include="ClosedXML" Version="0.104.0-preview2" />
@@ -44,9 +25,8 @@
         <PackageReference Include="Microsoft.Extensions.Localization.Abstractions" Version="8.0.0" />
         <PackageReference Include="System.Linq.Dynamic.Core" Version="1.3.7" />
         <PackageReference Include="Hangfire.Core" Version="1.8.6" />
->>>>>>> b91a3eaf
     </ItemGroup>
     <ItemGroup>
-        <ProjectReference Include="..\Domain\Domain.csproj"/>
+        <ProjectReference Include="..\Domain\Domain.csproj" />
     </ItemGroup>
 </Project>