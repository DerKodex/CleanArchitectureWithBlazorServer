--- conflicted
+++ resolved
@@ -33,10 +33,6 @@
 	       item.AddDomainEvent(new CreatedEvent<Customer>(item));
            _context.Customers.Add(item);
            await _context.SaveChangesAsync(cancellationToken);
-<<<<<<< HEAD
-           return  await Result<int>.SuccessAsync(item.Id);
-=======
            return await Result<int>.SuccessAsync(item.Id);
->>>>>>> 6eb49e53
         }
     }
