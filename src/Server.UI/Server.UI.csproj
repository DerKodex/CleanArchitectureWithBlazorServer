﻿<Project Sdk="Microsoft.NET.Sdk.Web">

    <PropertyGroup>
        <RootNamespace>CleanArchitecture.Blazor.Server.UI</RootNamespace>
        <AssemblyName>CleanArchitecture.Blazor.Server.UI</AssemblyName>
        <TargetFramework>net9.0</TargetFramework>
        <Nullable>enable</Nullable>
        <NoWarn>$(NoWarn);VSTHRD200</NoWarn>
        <ImplicitUsings>enable</ImplicitUsings>
        <InvariantGlobalization>false</InvariantGlobalization>
        <DockerDefaultTargetOS>Linux</DockerDefaultTargetOS>
        <PreserveCompilationContext>true</PreserveCompilationContext>
        <AllowUnsafeBlocks>true</AllowUnsafeBlocks>
        <UserSecretsId>8118d19e-a6db-4446-bdb6-fa62b17f843d</UserSecretsId>
        <LangVersion>default</LangVersion>
    </PropertyGroup>
    <ItemGroup>

        <PackageReference Include="Hangfire.AspNetCore" Version="1.8.14" />
        <PackageReference Include="Hangfire.InMemory" Version="1.0.0" />
        <PackageReference Include="BlazorDownloadFile" Version="2.4.0.2" />
        <PackageReference Include="SixLabors.ImageSharp" Version="3.1.5" />
<<<<<<< HEAD
        <PackageReference Include="Microsoft.AspNetCore.SignalR.Client" Version="9.0.0-rc.2.24474.3" />
        <PackageReference Include="ActualLab.Fusion.Ext.Services" Version="9.5.45" />
        <PackageReference Include="MudBlazor" Version="7.9.0" />
=======
        <PackageReference Include="Microsoft.AspNetCore.SignalR.Client" Version="8.0.10" />
        <PackageReference Include="ActualLab.Fusion.Ext.Services" Version="9.5.45" />
        <PackageReference Include="MudBlazor" Version="7.13.0" />
>>>>>>> 03678267
        <PackageReference Include="Toolbelt.Blazor.HotKeys2" Version="5.1.0" />
        <PackageReference Include="Blazor-ApexCharts" Version="3.5.0" />
        <PackageReference Include="Microsoft.EntityFrameworkCore.Tools" Version="9.0.0-rc.2.24474.1">
            <PrivateAssets>all</PrivateAssets>
            <IncludeAssets>runtime; build; native; contentfiles; analyzers; buildtransitive</IncludeAssets>
        </PackageReference>
<<<<<<< HEAD


=======
>>>>>>> 03678267
        <PackageReference Include="ActualLab.Fusion" Version="9.5.45" />
        <PackageReference Include="ActualLab.Fusion.Blazor" Version="9.5.45" />
        <PackageReference Include="MemoryPack.Generator" Version="1.21.3">
            <PrivateAssets>all</PrivateAssets>
            <IncludeAssets>runtime; build; native; contentfiles; analyzers; buildtransitive</IncludeAssets>
        </PackageReference>
        <PackageReference Include="ActualLab.Generators" Version="9.5.45">
          <PrivateAssets>all</PrivateAssets>
          <IncludeAssets>runtime; build; native; contentfiles; analyzers; buildtransitive</IncludeAssets>
        </PackageReference>
    </ItemGroup>
    <ItemGroup>
        <ProjectReference Include="..\Migrators\Migrators.MSSQL\Migrators.MSSQL.csproj" />
        <ProjectReference Include="..\Migrators\Migrators.PostgreSQL\Migrators.PostgreSQL.csproj" />
        <ProjectReference Include="..\Migrators\Migrators.SqLite\Migrators.SqLite.csproj" />
    </ItemGroup>
    <ItemGroup>
        <EmbeddedResource Include="Resources\EmailTemplates\_useractivation.cshtml">
            <CopyToOutputDirectory>Always</CopyToOutputDirectory>
        </EmbeddedResource>
        <EmbeddedResource Include="Resources\EmailTemplates\_recoverypassword.cshtml">
            <CopyToOutputDirectory>Always</CopyToOutputDirectory>
        </EmbeddedResource>
        <EmbeddedResource Include="Resources\EmailTemplates\_authenticatorcode.cshtml">
            <CopyToOutputDirectory>Always</CopyToOutputDirectory>
        </EmbeddedResource>
        <EmbeddedResource Include="Resources\EmailTemplates\_welcome.cshtml">
            <CopyToOutputDirectory>Always</CopyToOutputDirectory>
        </EmbeddedResource>
    </ItemGroup>
   


</Project><|MERGE_RESOLUTION|>--- conflicted
+++ resolved
@@ -15,31 +15,19 @@
         <LangVersion>default</LangVersion>
     </PropertyGroup>
     <ItemGroup>
-
         <PackageReference Include="Hangfire.AspNetCore" Version="1.8.14" />
         <PackageReference Include="Hangfire.InMemory" Version="1.0.0" />
         <PackageReference Include="BlazorDownloadFile" Version="2.4.0.2" />
         <PackageReference Include="SixLabors.ImageSharp" Version="3.1.5" />
-<<<<<<< HEAD
         <PackageReference Include="Microsoft.AspNetCore.SignalR.Client" Version="9.0.0-rc.2.24474.3" />
         <PackageReference Include="ActualLab.Fusion.Ext.Services" Version="9.5.45" />
         <PackageReference Include="MudBlazor" Version="7.9.0" />
-=======
-        <PackageReference Include="Microsoft.AspNetCore.SignalR.Client" Version="8.0.10" />
-        <PackageReference Include="ActualLab.Fusion.Ext.Services" Version="9.5.45" />
-        <PackageReference Include="MudBlazor" Version="7.13.0" />
->>>>>>> 03678267
         <PackageReference Include="Toolbelt.Blazor.HotKeys2" Version="5.1.0" />
         <PackageReference Include="Blazor-ApexCharts" Version="3.5.0" />
         <PackageReference Include="Microsoft.EntityFrameworkCore.Tools" Version="9.0.0-rc.2.24474.1">
             <PrivateAssets>all</PrivateAssets>
             <IncludeAssets>runtime; build; native; contentfiles; analyzers; buildtransitive</IncludeAssets>
         </PackageReference>
-<<<<<<< HEAD
-
-
-=======
->>>>>>> 03678267
         <PackageReference Include="ActualLab.Fusion" Version="9.5.45" />
         <PackageReference Include="ActualLab.Fusion.Blazor" Version="9.5.45" />
         <PackageReference Include="MemoryPack.Generator" Version="1.21.3">
