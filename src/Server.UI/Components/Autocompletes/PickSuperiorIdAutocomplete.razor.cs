﻿using CleanArchitecture.Blazor.Application.Common.Interfaces.Identity;
using CleanArchitecture.Blazor.Application.Features.Identity.DTOs;

namespace CleanArchitecture.Blazor.Server.UI.Components.Autocompletes;

public class PickSuperiorIdAutocomplete : MudAutocomplete<ApplicationUserDto>
{
<<<<<<< HEAD
=======
 
    [Parameter] public string? TenantId { get; set; }
    [Parameter] public string? OwnerName { get; set; }
    [Inject] private IUserService UserService { get; set; } = default!;
>>>>>>> 9976298b
    public PickSuperiorIdAutocomplete()
    {
        SearchFunc = SearchKeyValues;
        ToStringFunc = dto => dto?.UserName;
        Clearable = true;
        Dense = true;
        ResetValueOnEmptyText = true;
        ShowProgressIndicator = true;
        MaxItems = 200;
    }
<<<<<<< HEAD

    [Parameter] public string? TenantId { get; set; }
    [Parameter] public string? OwnerName { get; set; }

    [Inject] private IUserService UserService { get; set; } = default!;

=======
>>>>>>> 9976298b
    private Task<IEnumerable<ApplicationUserDto>> SearchKeyValues(string value, CancellationToken cancellation)
    {
        var result = UserService.DataSource.Where(x =>
            x.TenantId != null && x.TenantId.Equals(TenantId) && !x.UserName.Equals(OwnerName));
        if (!string.IsNullOrWhiteSpace(value))
            result = UserService.DataSource.Where(x => x.TenantId.Equals(TenantId) && !x.UserName.Equals(OwnerName) &&
                                                       (x.UserName.Contains(value,
                                                            StringComparison.OrdinalIgnoreCase) ||
                                                        x.Email.Contains(value, StringComparison.OrdinalIgnoreCase)));
        return Task.FromResult(result);
    }
<<<<<<< HEAD


=======
>>>>>>> 9976298b
    protected override void OnInitialized()
    {
        UserService.OnChange += TenantsService_OnChange;
    }

    private async Task TenantsService_OnChange()
    {
        await InvokeAsync(StateHasChanged);
    }
<<<<<<< HEAD

    protected override async ValueTask DisposeAsyncCore()
=======
    protected override void Dispose(bool disposing)
>>>>>>> 9976298b
    {
        UserService.OnChange -= TenantsService_OnChange;
        await base.DisposeAsyncCore();
    }
}<|MERGE_RESOLUTION|>--- conflicted
+++ resolved
@@ -5,13 +5,6 @@
 
 public class PickSuperiorIdAutocomplete : MudAutocomplete<ApplicationUserDto>
 {
-<<<<<<< HEAD
-=======
- 
-    [Parameter] public string? TenantId { get; set; }
-    [Parameter] public string? OwnerName { get; set; }
-    [Inject] private IUserService UserService { get; set; } = default!;
->>>>>>> 9976298b
     public PickSuperiorIdAutocomplete()
     {
         SearchFunc = SearchKeyValues;
@@ -22,15 +15,11 @@
         ShowProgressIndicator = true;
         MaxItems = 200;
     }
-<<<<<<< HEAD
-
     [Parameter] public string? TenantId { get; set; }
     [Parameter] public string? OwnerName { get; set; }
 
     [Inject] private IUserService UserService { get; set; } = default!;
 
-=======
->>>>>>> 9976298b
     private Task<IEnumerable<ApplicationUserDto>> SearchKeyValues(string value, CancellationToken cancellation)
     {
         var result = UserService.DataSource.Where(x =>
@@ -42,26 +31,15 @@
                                                         x.Email.Contains(value, StringComparison.OrdinalIgnoreCase)));
         return Task.FromResult(result);
     }
-<<<<<<< HEAD
-
-
-=======
->>>>>>> 9976298b
     protected override void OnInitialized()
     {
         UserService.OnChange += TenantsService_OnChange;
     }
-
     private async Task TenantsService_OnChange()
     {
         await InvokeAsync(StateHasChanged);
     }
-<<<<<<< HEAD
-
     protected override async ValueTask DisposeAsyncCore()
-=======
-    protected override void Dispose(bool disposing)
->>>>>>> 9976298b
     {
         UserService.OnChange -= TenantsService_OnChange;
         await base.DisposeAsyncCore();
